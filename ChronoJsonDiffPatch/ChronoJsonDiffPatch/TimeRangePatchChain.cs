using System.Diagnostics.Contracts;
using Itenso.TimePeriod;
using JsonDiffPatchDotNet;
using Newtonsoft.Json;
using Newtonsoft.Json.Linq;

namespace ChronoJsonDiffPatch;

/// <summary>
/// A collection of <see cref="TimeRangePatch"/>es that implements <see cref="ITimePeriodChain"/>
/// </summary>
/// <typeparam name="TEntity">a serializable entity whose changes shall be tracked as JsonDiffPatches</typeparam>
/// <remarks>We inherit from <see cref="TimePeriodChain"/> because this guarantees that there are no gaps between two <see cref="TimeRangePatch"/>es</remarks>
public class TimeRangePatchChain<TEntity> : TimePeriodChain
{
    /// <summary>
    /// uses system.text
    /// </summary>
    /// <param name="entity"></param>
    /// <returns></returns>
    protected static string DefaultSerializer(TEntity entity)
    {
        return System.Text.Json.JsonSerializer.Serialize(entity);
    }

    /// <summary>
    /// uses system.text
    /// </summary>
    /// <param name="json"></param>
    /// <returns></returns>
    protected static TEntity DefaultDeSerializer(string json)
    {
        return System.Text.Json.JsonSerializer.Deserialize<TEntity>(json)!;
    }

    private readonly Func<TEntity, string> _serialize;
    private readonly Func<string, TEntity> _deserialize;
    private readonly IEnumerable<ISkipCondition<TEntity>>? _skipConditions;
    private List<TimeRangePatch> _skippedPatches = new();

    /// <summary>
    /// patches that have been skipped because of errors
    /// </summary>
    public IReadOnlyList<TimeRangePatch> SkippedPatches
    {
        get => _skippedPatches.AsReadOnly();
    }

    /// <summary>
    /// set to true, if, while modifying the chain any of the skip conditions provided to the construct were used.
    /// </summary>
    public bool PatchesHaveBeenSkipped
    {
        get => SkippedPatches?.Any() == true;
    }

    /// <summary>
    /// converts the given <paramref name="entity"/> to an JToken using the serializer configured in the constructor (or default)
    /// </summary>
    /// <param name="entity"></param>
    /// <returns></returns>
    protected JToken ToJToken(TEntity entity)
    {
        return JToken.Parse(_serialize(entity));
    }

    /// <summary>
    /// converts the given <paramref name="jsonDiffPatch"/> to a <see cref="System.Text.Json.JsonDocument"/> using (default) Newtonsoft
    /// </summary>
    /// <param name="jsonDiffPatch"></param>
    /// <returns></returns>
    /// <remarks>I don't know why it uses Newtonsoft; It's just like the MWE of JsonDiffPatch</remarks>
    protected System.Text.Json.JsonDocument ToJsonDocument(JToken jsonDiffPatch)
    {
        return System.Text.Json.JsonDocument.Parse(JsonConvert.SerializeObject(jsonDiffPatch));
    }

    /// <summary>
    /// The patching direction describes how the patches are sorted; See <see cref="PatchingDirection"/>
    /// It's a readonly property, because changing the property does require changing the data as well.
    /// </summary>
    public PatchingDirection PatchingDirection { get; private set; }

    /// <summary>
    /// prepare the given (optional) time periods to forward them to the base constructor
    /// </summary>
    /// <param name="timeperiods"></param>
    /// <returns></returns>
    private static IEnumerable<TimeRangePatch> PrepareForTimePeriodChainConstructor(
        IEnumerable<TimeRangePatch>? timeperiods
    )
    {
        if (timeperiods is null)
        {
            return new List<TimeRangePatch>();
        }

        var result = timeperiods.OrderBy(tp => tp.Start);
        var ambigousStarts = result
            .GroupBy(tp => tp.Start)
            .Where(g => g.Count() > 1)
            .Select(g => g.Select(x => x.Start.ToString("o")).First())
            .Distinct();
        var ambigousEnds = result
            .GroupBy(tp => tp.End)
            .Where(g => g.Count() > 1)
            .Select(g => g.Select(x => x.End.ToString("o")).First())
            .Distinct();
        ;
        bool baseConstructorIsLikelyToCrash = ambigousStarts.Any() || ambigousEnds.Any();
        if (baseConstructorIsLikelyToCrash)
        {
            try
            {
                _ = new TimePeriodChain(result); // a test if the base constructor will actually crash?
            }
            catch (InvalidOperationException invalidOpException)
                when (invalidOpException.Message.EndsWith("out of range"))
            {
                // if it would crash and we do know the reasons, then we throw a more meaningful exception here instead of waiting for the base class to crash
                throw new ArgumentException(
                    $"The given periods contain ambiguous starts ({string.Join(", ", ambigousStarts)}) or ends ({string.Join(", ", ambigousEnds)})",
                    innerException: invalidOpException
                );
            }
        }

        return result;
    }

    /// <summary>
    /// initialize the collection by providing a list of time periods
    /// </summary>
    /// <param name="timeperiods"></param>
    /// <param name="patchingDirection">the direction in which the patches are to be applied; <see cref="PatchingDirection"/></param>
    /// <param name="serializer">a function that is able to serialize <typeparamref name="TEntity"/></param>
    /// <param name="deserializer">a function that is able to deserialize <typeparamref name="TEntity"/></param>
    /// <param name="skipConditions">optional conditions under which we allow a patch to fail and ignore its changes</param>
    public TimeRangePatchChain(
        IEnumerable<TimeRangePatch>? timeperiods = null,
        PatchingDirection patchingDirection = PatchingDirection.ParallelWithTime,
        Func<TEntity, string>? serializer = null,
        Func<string, TEntity>? deserializer = null,
        IEnumerable<ISkipCondition<TEntity>>? skipConditions = null
    )
        : base(PrepareForTimePeriodChainConstructor(timeperiods))
    {
        _serialize = serializer ?? DefaultSerializer;
        _deserialize = deserializer ?? DefaultDeSerializer;
        PatchingDirection = patchingDirection;
        if (
            timeperiods?.FirstOrDefault(tpr => tpr.PatchingDirection != PatchingDirection) is
            { } patchWithWrongDirection
        )
        {
            throw new ArgumentException(
                $"You must not add a patch {patchWithWrongDirection} with direction {patchWithWrongDirection.PatchingDirection}!={PatchingDirection}",
                nameof(timeperiods)
            );
        }

        _skipConditions = skipConditions;
    }

    /// <summary>
    /// returns all Items ever added
    /// </summary>
    /// <returns></returns>
    [Pure]
    public IEnumerable<TimeRangePatch> GetAll()
    {
        var result = this.Cast<TimeRangePatch>();
        var distinctPatchingDirections = result.DistinctBy(trp => trp.PatchingDirection);
        if (distinctPatchingDirections.Count() > 1)
        {
            throw new InvalidDataException(
                $"The chain is inconsistent; There are > 1 patching directions: {distinctPatchingDirections}"
            );
        }

        if (
            distinctPatchingDirections.Count() == 1
            && distinctPatchingDirections.Single().PatchingDirection != PatchingDirection
        )
        {
            throw new InvalidDataException(
                $"The chain is inconsistent: The chain patching direction {PatchingDirection} differs from the chains single elements directions {distinctPatchingDirections.Single().PatchingDirection}"
            );
        }

        return PatchingDirection switch
        {
            PatchingDirection.ParallelWithTime => result
                .OrderBy(trp => trp.From)
                .ThenBy(trp => trp.End),
            PatchingDirection.AntiParallelWithTime => result
                .OrderByDescending(trp => trp.From)
                .ThenByDescending(trp => trp.End),
            _ => throw new ArgumentOutOfRangeException(),
        };
    }

    /// <summary>
    /// Returns true iff the chain contains an item that has a <see cref="TimeRange.Start"/> date whose start doesn't differ more than <paramref name="graceTicks"/> from <paramref name="start"/>.
    /// </summary>
    /// <param name="start"></param>
    /// <param name="graceTicks"></param>
    /// <returns></returns>
    [Pure]
    public bool Contains(DateTimeOffset start, uint graceTicks = 1000)
    {
        if (graceTicks == 0)
        {
            return GetAll().Any(ze => ze.Start.ToUniversalTime() == start.UtcDateTime);
        }

        // the key times somehow differ by <1000 Ticks sometimes, this is probably because of ORM internals
        return GetAll()
            .Any(ze =>
                Math.Abs((ze.Start.ToUniversalTime() - start.UtcDateTime).Ticks) <= graceTicks
            );
    }

    /// <summary>
    /// Adds a <see cref="TimeRangePatch"/> to the <see cref="TimePeriodChain"/>.
    /// The patch is constructed using the initial state of the entity <paramref name="initialEntity"/> and the state <paramref name="changedEntity"/> which should come into effect at the specified <paramref name="moment"/>.
    /// This method loops over all existing patches and adds another differential patch that describes the difference between the state of the entity closest to <paramref name="moment"/> and <paramref name="moment"/>.
    /// </summary>
    /// <param name="initialEntity">Initial state of the Entity at the beginning of time.</param>
    /// <param name="changedEntity">The state that the entity should have at <paramref name="moment"/></param>
    /// <param name="moment">a point in time at which the entity shall have the state <paramref name="changedEntity"/></param>
    /// <param name="futurePatchBehaviour">
    /// When there already exists any patch whose <see cref="TimeRange.Start"/> is &gt;= <paramref name="moment"/> then you have to specify how the requested "change in the past" shall behave.
    /// For details see the docstrings of <see cref="FuturePatchBehaviour"/>.
    /// In the straight forward case that <paramref name="moment"/> is later than all existing patches start dates, you can leave the field empty/default to null.
    /// </param>
    /// <exception cref="ArgumentException">This shall be removed in the future</exception>
    /// <exception cref="ArgumentNullException"></exception>
    /// <exception cref="NotImplementedException"></exception>
    public void Add(
        TEntity initialEntity,
        TEntity changedEntity,
        DateTimeOffset moment,
        FuturePatchBehaviour? futurePatchBehaviour = null
    )
    {
        if (PatchingDirection == PatchingDirection.AntiParallelWithTime)
        {
            throw new NotImplementedException(
                $"Adding patches to a chain with {nameof(PatchingDirection)}=={PatchingDirection} is not implemented yet. Please reverse the chain and try again"
            );
        }

        var jdp = new JsonDiffPatch();
        JToken patchAtKeyDate;
        var changedToken = ToJToken(changedEntity);
        if (Count == 0) // seems like this entity has no tracked changes so far
        {
            var initialToken = ToJToken(initialEntity);
            // We initially add 2 patches (whose content and start/end depends on the PatchingDirection)
            // 1) an empty patch from the beginning of time (-infinity) up to the moment at which the changes is applied
            //    this means: the entity is unchanged from -infinity up to the given moment.
            var trpFromBeginningOfTimeUntilKeyDate = new TimeRangePatch(
                from: DateTimeOffset.MinValue,
                patch: null,
                to: moment.UtcDateTime,
                patchingDirection: PatchingDirection
            );
            base.Add(trpFromBeginningOfTimeUntilKeyDate);
            // 2) a patch that describes the changes that happen at the moment
            // their order is such that the index[0] of the list contains the most recent change and index[-1] starts at -infinity
            patchAtKeyDate = jdp.Diff(initialToken, changedToken);
            var trpSinceKeyDate = new TimeRangePatch(
                from: moment.UtcDateTime,
                patch: ToJsonDocument(patchAtKeyDate),
                to: null,
                patchingDirection: PatchingDirection
            );
            base.Add(trpSinceKeyDate);
            return;
        }

        var upToDateToken = ToJToken(PatchToDate(initialEntity, moment));
        patchAtKeyDate = jdp.Diff(upToDateToken, changedToken);
        // there are already patches present
        // first add a patch that starts at the change moment and end at +infinity
        var patchToBeAdded = new TimeRangePatch(
            from: moment.UtcDateTime,
            patch: ToJsonDocument(patchAtKeyDate),
            to: null,
            patchingDirection: PatchingDirection
        );

        bool anyExistingSliceStartsLater = GetAll().Any(trp => trp.Start > patchToBeAdded.Start);
        if (anyExistingSliceStartsLater)
        {
            switch (futurePatchBehaviour)
            {
                case null:
                    throw new ArgumentNullException(
                        nameof(futurePatchBehaviour),
                        $"There already exists any patch whose TimeRange.Start is &gt;= {moment}! You have to specify how the requested \"change in the past\" shall behave"
                    );
                case FuturePatchBehaviour.KeepTheFuture:
                {
                    AddAndKeepTheFuture(initialEntity, patchToBeAdded, changedToken, moment);
                    break;
                }
                case FuturePatchBehaviour.OverwriteTheFuture:
                {
                    AddAndOverrideTheFuture(patchToBeAdded);
                    break;
                }
            }
        }
        else
        {
            ((TimeRangePatch)Last).ShrinkEndTo(patchToBeAdded.Start);
            Add(patchToBeAdded);
        }

        foreach (var infinitelyNarrowPatch in GetAll().Where(trp => trp.IsMoment))
        {
            if (GetAll().Any(trp => trp.End == infinitelyNarrowPatch.Start && !trp.IsMoment)) // join the patch which is going to be deleted with another patch if it exists
            {
                var artificialChainWithoutTheRecentlyAddedPatch = new TimeRangePatchChain<TEntity>(
                    GetAll().Where(p => !p.Equals(patchToBeAdded))
                );
                var stateWithoutMomentPatch =
                    artificialChainWithoutTheRecentlyAddedPatch.PatchToDate(
                        initialEntity,
                        infinitelyNarrowPatch.Start
                    );
                var jsonStateWithoutMomentPatch = ToJToken(stateWithoutMomentPatch);
                var jdpDelta = new JsonDiffPatch();
                var jsonStateWithMomentPatch = jdpDelta.Patch(
                    jsonStateWithoutMomentPatch,
                    JsonConvert.DeserializeObject<JToken>(
                        patchToBeAdded.Patch!.RootElement.GetRawText()
                    )
                );
                var jsonStateBeforeMomentPatch = ToJToken(
                    artificialChainWithoutTheRecentlyAddedPatch.PatchToDate(
                        initialEntity,
                        infinitelyNarrowPatch.Start - TimeSpan.FromTicks(1)
                    )
                );
                var jdpDelta2 = new JsonDiffPatch();
                var result = jdpDelta2.Diff(jsonStateBeforeMomentPatch, jsonStateWithMomentPatch);
                patchToBeAdded.Patch = ToJsonDocument(result);
            }

            Remove(infinitelyNarrowPatch);
        }
    }

    private void AddAndKeepTheFuture(
        TEntity initialEntity,
        TimeRangePatch patchToBeAdded,
        JToken changedToken,
        DateTimeOffset moment
    )
    {
        if (Contains(moment))
        {
            var entriesWhosePatchShouldBeReplaced = GetAll()
                .Where(trp => trp.Start >= moment.UtcDateTime);
            var entryWhosePatchShouldBeReplaced = entriesWhosePatchShouldBeReplaced.Single(trp =>
                trp.Start == moment.UtcDateTime
            );
            // The entryWhosePatchShouldBeReplaced.Patch can only be replaced with patchToBeAdded.Patch if ALL properties of the old and the replaced patch are changed
            // In general the new patch should describe the difference to the state just before the keydate; That's a subtle difference.
            if (moment.UtcDateTime != DateTimeOffset.MinValue.UtcDateTime)
            {
                var stateJustBeforeThePatch = ToJToken(
                    PatchToDate(initialEntity, moment.UtcDateTime - TimeSpan.FromTicks(1))
                );
                var patchAtKeyDate = ToJsonDocument(
                    new JsonDiffPatch().Diff(stateJustBeforeThePatch, changedToken)
                );
                patchToBeAdded.Patch = patchAtKeyDate;
            }

            entryWhosePatchShouldBeReplaced.Patch = patchToBeAdded.Patch;

            // we also need to modify the following entry.
            // If the original patches are [A,B],[B,C],[C,D] and we replace B with X, then we not only have to replace [A,B] with [A,X] (which we already did in the entryWhosePatchShouldBeReplaced)
            // but also replace [B,C] with [X,C].
            if (
                GetAll().SingleOrDefault(trp => trp.Start == entryWhosePatchShouldBeReplaced.End) is
                { } followingEntry
            )
            {
                var tokenBeginningOfNextSlice = ToJToken(
                    PatchToDate(initialEntity, followingEntry.Start.ToUniversalTime())
                );
                var updatedFollowingPatch = new JsonDiffPatch().Diff(
                    changedToken,
                    tokenBeginningOfNextSlice
                );
                followingEntry.Patch = ToJsonDocument(updatedFollowingPatch);
            }
        }
        else
        {
            var indexAtWhichThePatchShallBeAdded =
                IndexOf(GetAll().Last(trp => trp.Start.ToUniversalTime() <= moment.UtcDateTime))
                + 1;

            // We shrink the patch to be added such that it does not overwrite existing future patches ("Keep the Future").
            // So we make it end where the next patch starts.
            var firstExistingOverlappingPatch = GetAll()
                .First(trp => trp.Start > patchToBeAdded.Start);
            var intersection = firstExistingOverlappingPatch.GetIntersection(patchToBeAdded);
            patchToBeAdded.ShrinkEndTo(new DateTimeOffset(intersection.Start).UtcDateTime);

            //we need to modify the existing patch itself because its predecessor changed
            var tokenAtIntersectionStart = ToJToken(
                PatchToDate(initialEntity, intersection.Start.ToUniversalTime())
            );
            var updatedPatch = new JsonDiffPatch().Diff(changedToken, tokenAtIntersectionStart);
            firstExistingOverlappingPatch.Patch = ToJsonDocument(updatedPatch);

            var subtractor = new TimePeriodSubtractor<TimeRangePatch>();
            ITimePeriodCollection existingPatchesWithoutTheRangeCoveredByThePatchToBeAdded =
                subtractor.SubtractPeriods(this, new TimePeriodCollection { patchToBeAdded });
            if (existingPatchesWithoutTheRangeCoveredByThePatchToBeAdded.Count == Count)
            {
                var n = -1;
                foreach (var item in existingPatchesWithoutTheRangeCoveredByThePatchToBeAdded)
                {
                    n += 1;
                    ((TimeRangePatch)this[n]).ShrinkTo(item); // shrink them all such there is exactly patchToBeAdded.Duration space left (somewhere in the middle)
                }
            }
            else
            {
                var itemsLeftOfTheGap =
                    existingPatchesWithoutTheRangeCoveredByThePatchToBeAdded.Where(p =>
                        p.Start < patchToBeAdded.Start
                    );
                bool anythingHasBeenShrunk = false;
                foreach (var itemLeftOfTheGap in itemsLeftOfTheGap)
                {
                    if (
                        GetAll()
                            .SingleOrDefault(p =>
                                p.Start == itemLeftOfTheGap.Start && p.End >= itemLeftOfTheGap.End
                            ) is
                        { } aPatch
                    )
                    {
                        aPatch.ShrinkTo(itemLeftOfTheGap);
                        anythingHasBeenShrunk = true;
                    }
                }

                if (!anythingHasBeenShrunk)
                {
                    GetAll()
                        .Last(p => p.Start < patchToBeAdded.Start)
                        .ShrinkEndTo(
                            itemsLeftOfTheGap.First(p => p.End >= patchToBeAdded.Start).End
                        );
                }
            }

            var thoseItemsAfterTheGap = GetAll().Where(s => s.Start > patchToBeAdded.Start);
            foreach (var itemAfterGap in thoseItemsAfterTheGap)
            {
                itemAfterGap.Move(-patchToBeAdded.Duration);
            }

            bool startHasToBeShifted = indexAtWhichThePatchShallBeAdded < Count - 1 && !HasStart; // this triggers the CheckSpaceBefore() check
            if (startHasToBeShifted)
            {
                ((TimeRangePatch)First).ShrinkStartTo(
                    (DateTimeOffset.MinValue + patchToBeAdded.Duration).UtcDateTime
                );
            }

            Insert(indexAtWhichThePatchShallBeAdded, patchToBeAdded);
            if (startHasToBeShifted)
            {
                // don't ask. it passes the tests. that's all I wished for today
                var itemsLeftOfTheAddedPatch = this.Where(p =>
                        p.Start < patchToBeAdded.Start && p.End != patchToBeAdded.Start
                    )
                    .Cast<TimeRangePatch>();
                foreach (var itemLeftOfTheAddedPatch in itemsLeftOfTheAddedPatch)
                {
                    // OK... someone explain me this behaviour:
                    // If, before the insert, I move the items _after_ the keydate to the left,
                    // then, after the insert I have to move items _before_ the keydate to the right.
                    // I think this line just fixes symptoms. The causes are elsewhere.
                    // this is purely testdriven... maybe tobias is right and we should just write the timeperiod code by ourselfs ;)
                    if (
                        itemLeftOfTheAddedPatch.Start != DateTimeOffset.MinValue.UtcDateTime
                        && itemLeftOfTheAddedPatch.Start - patchToBeAdded.Duration
                            == DateTimeOffset.MinValue.UtcDateTime
                    )
                    {
                        itemLeftOfTheAddedPatch.Move(-patchToBeAdded.Duration);
                    }
                    else
                    {
                        itemLeftOfTheAddedPatch.Move(patchToBeAdded.Duration);
                    }
                }

                if (HasStart)
                {
                    ((TimeRangePatch)First).ExpandStartTo(DateTimeOffset.MinValue.UtcDateTime);
                }
                else
                {
                    ((TimeRangePatch)First).ExpandEndTo(First.End + patchToBeAdded.Duration);
                    ((TimeRange)this[1]).ShrinkStartTo(First.End);
                }
            }
        }
    }

    private void AddAndOverrideTheFuture(TimeRangePatch patchToBeAdded)
    {
        var futureOverlappingPatchIndexes = GetAll()
            .Where(trp => trp.Start >= patchToBeAdded.Start)
            .Select(IndexOf);
        foreach (var futureIndex in futureOverlappingPatchIndexes.Reverse())
        {
            RemoveAt(futureIndex);
        }

        if (
            GetAll().LastOrDefault(p => p.OverlapsWith(patchToBeAdded)) is
            { } lastOverlappingPatchWhichIsNotDeleted
        )
        {
            lastOverlappingPatchWhichIsNotDeleted.ShrinkEndTo(patchToBeAdded.Start);
        }

        Add(patchToBeAdded);
    }

    /// <summary>
    /// start at <paramref name="initialEntity"/> at beginning of time.
    /// Then apply all the patches up to <paramref name="keyDate"/> and return the state of the entity at <paramref name="keyDate"/>
    /// </summary>
    /// <param name="initialEntity">the state of <typeparamref name="TEntity"/> at the beginning of time</param>
    /// <param name="keyDate">the date up to which you'd like to apply the patches</param>
    /// <returns>the state of the entity after all the patches up to <paramref name="keyDate"/> have been applied</returns>
    [Pure]
    public TEntity PatchToDate(TEntity initialEntity, DateTimeOffset keyDate)
    {
        var jdp = new JsonDiffPatch();
        var left = ToJToken(initialEntity);
        _skippedPatches = new();
        switch (PatchingDirection)
        {
            case PatchingDirection.ParallelWithTime:
            {
                foreach (
                    var existingPatch in GetAll()
                        .Where(p =>
                            (
                                (p.Start == DateTime.MinValue && keyDate != DateTimeOffset.MinValue)
                                || p.Start <= keyDate.UtcDateTime
                            )
                            && p.Patch != null
                        )
                        .Where(p =>
                            p.Patch!.RootElement.ValueKind != System.Text.Json.JsonValueKind.Null
                        )
                )
                {
                    var jtokenPatch = JsonConvert.DeserializeObject<JToken>(
                        existingPatch.Patch!.RootElement.GetRawText()
                    );
                    try
                    {
                        left = jdp.Patch(left, jtokenPatch);
                    }
                    catch (Exception exc) when (_skipConditions?.Any() == true)
                    {
                        var entityBeforePatch = _deserialize(left.ToString());
                        if (
                            _skipConditions?.Any(sc =>
                                sc.ShouldSkipPatch(entityBeforePatch, existingPatch, exc)
                            ) == true
                        )
                        {
<<<<<<< HEAD
                            var entityBeforePatch = _deserialize(left.ToString());
                            if (_skipConditions?.Any(sc => sc.ShouldSkipPatch(entityBeforePatch, existingPatch, exc)) == true)
                            {
                                _skippedPatches.Add(existingPatch);
                                continue;
                            }

                        throw new PatchingException<TEntity>(
                            stateOfEntityBeforeAnyPatch: initialEntity,
                            left: left,
                            patch: jtokenPatch,
                            index: index,
                            message: $"Failed to apply patches: {exc.Message}; None of the {_skipConditions?.Count() ?? 0} skip conditions catched this",
                            innerException: exc
                        );
                    }
=======
                            _skippedPatches.Add(existingPatch);
                            continue;
                        }
>>>>>>> e12a48c4

                        throw; // re-throw
                    }
                }

                return _deserialize(JsonConvert.SerializeObject(left));
            }
            case PatchingDirection.AntiParallelWithTime:
            {
                foreach (
                    var existingPatch in GetAll()
                        .Where(p => p.End > keyDate)
                        .Where(p =>
                            p.Patch != null
                            && p.Patch!.RootElement.ValueKind != System.Text.Json.JsonValueKind.Null
                        )
                )
                {
                    var jtokenPatch = JsonConvert.DeserializeObject<JToken>(
                        existingPatch.Patch!.RootElement.GetRawText()
                    );
                    try
                    {
                        left = jdp.Unpatch(left, jtokenPatch);
                    }
                    catch (Exception exc) when (_skipConditions?.Any() == true)
                    {
                        var entityBeforePatch = _deserialize(left.ToString());
                        if (
                            _skipConditions?.Any(sc =>
                                sc.ShouldSkipPatch(entityBeforePatch, existingPatch, exc)
                            ) == true
                        )
                        {
                            _skippedPatches.Add(existingPatch);
                            continue;
                        }

                        throw; // re-throw
                    }
                }

                return _deserialize(JsonConvert.SerializeObject(left));
            }
            default:
                throw new ArgumentOutOfRangeException();
        }
    }

    /// <summary>
    /// This method returns a reversed chain for the same data.
    /// Reversing means, that the key date of the base entity (its initial state) switches its sign (+/- infinity).
    /// Also the patches are reversed such that they have to be read right to left instead of left to right or vice versa respectively.
    /// Technically this changes the chains <see cref="PatchingDirection"/> from <see cref="ChronoJsonDiffPatch.PatchingDirection.ParallelWithTime"/> to <see cref="ChronoJsonDiffPatch.PatchingDirection.AntiParallelWithTime"/> or vice versa
    /// and also changes the <see cref="TimeRangePatch.PatchingDirection"/> of each patch in the chain.
    ///
    /// </summary>
    /// <returns>
    /// There are two cases to consider:
    ///
    /// 1) Assuming that this chain has <see cref="ChronoJsonDiffPatch.PatchingDirection.ParallelWithTime"/>, then, if you provide the state of the entity at -infinity (<paramref name="initialEntity"/>),
    /// this method returns a tuple of an <typeparamref name="TEntity"/> and a <see cref="TimeRangePatchChain{TEntity}"/> where the returned entity is the state of the entity at +infinity
    /// and the returned chain has PatchingDirection <see cref="ChronoJsonDiffPatch.PatchingDirection.AntiParallelWithTime"/>.
    ///
    /// 2) Assuming that this chain has <see cref="ChronoJsonDiffPatch.PatchingDirection.AntiParallelWithTime"/>, then, if you provide the state of the entity at +infinity (<paramref name="initialEntity"/>),
    /// this method returns a tuple of an <typeparamref name="TEntity"/> and a <see cref="TimeRangePatchChain{TEntity}"/> where the returned entity is the state of the entity at -infinity
    /// and the returned chain has PatchingDirection <see cref="ChronoJsonDiffPatch.PatchingDirection.ParallelWithTime"/>.
    ///
    /// In neither of the cases the state of this instance is modified (the method is pure).
    /// </returns>
    [Pure]
    public Tuple<TEntity, TimeRangePatchChain<TEntity>> Reverse(TEntity initialEntity)
    {
        switch (PatchingDirection)
        {
            case PatchingDirection.ParallelWithTime:
            {
                var stateAtPlusInfinity = PatchToDate(initialEntity, DateTimeOffset.MaxValue);
                List<TimeRangePatch> backwardsPatches = GetAll()
                    .OrderByDescending(trp => trp.End)
                    .Select(forwardPatch =>
                    {
                        var stateAfterPatchDate = PatchToDate(initialEntity, forwardPatch.Start);
                        var stateBeforePatchDate = PatchToDate(initialEntity, forwardPatch.End);
                        var backwardPatch = new JsonDiffPatch().Diff(
                            ToJToken(stateAfterPatchDate),
                            ToJToken(stateBeforePatchDate)
                        );
                        var backwardsTrp = new TimeRangePatch(
                            from: forwardPatch.Start,
                            to: forwardPatch.End,
                            patch: ToJsonDocument(backwardPatch),
                            patchingDirection: PatchingDirection.AntiParallelWithTime
                        );
                        return backwardsTrp;
                    })
                    .OrderBy(trp => trp.From)
                    .ToList();
                return new Tuple<TEntity, TimeRangePatchChain<TEntity>>(
                    stateAtPlusInfinity,
                    new TimeRangePatchChain<TEntity>(
                        backwardsPatches,
                        PatchingDirection.AntiParallelWithTime,
                        skipConditions: _skipConditions
                    )
                );
            }
            case PatchingDirection.AntiParallelWithTime:
            {
                var stateAtMinusInfinity = PatchToDate(initialEntity, DateTimeOffset.MinValue);
                List<TimeRangePatch> forwardPatches = GetAll()
                    .OrderBy(trp => trp.Start)
                    .Select(backwardsPatch =>
                    {
                        var stateAtPatchDate = PatchToDate(initialEntity, backwardsPatch.Start);
                        var forwardsPatch = new JsonDiffPatch().Diff(
                            ToJToken(stateAtMinusInfinity),
                            ToJToken(stateAtPatchDate)
                        );
                        var forwardsTrp = new TimeRangePatch(
                            from: backwardsPatch.Start,
                            to: backwardsPatch.End,
                            patch: ToJsonDocument(forwardsPatch),
                            patchingDirection: PatchingDirection.ParallelWithTime
                        );
                        return forwardsTrp;
                    })
                    .OrderBy(trp => trp.From)
                    .ToList();
                return new Tuple<TEntity, TimeRangePatchChain<TEntity>>(
                    stateAtMinusInfinity,
                    new TimeRangePatchChain<TEntity>(
                        forwardPatches,
                        PatchingDirection.ParallelWithTime,
                        skipConditions: _skipConditions
                    )
                );
            }
            default:
                throw new ArgumentOutOfRangeException();
        }
    }
}<|MERGE_RESOLUTION|>--- conflicted
+++ resolved
@@ -589,7 +589,6 @@
                             ) == true
                         )
                         {
-<<<<<<< HEAD
                             var entityBeforePatch = _deserialize(left.ToString());
                             if (_skipConditions?.Any(sc => sc.ShouldSkipPatch(entityBeforePatch, existingPatch, exc)) == true)
                             {
@@ -606,11 +605,6 @@
                             innerException: exc
                         );
                     }
-=======
-                            _skippedPatches.Add(existingPatch);
-                            continue;
-                        }
->>>>>>> e12a48c4
 
                         throw; // re-throw
                     }
