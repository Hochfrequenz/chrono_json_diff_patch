<Project Sdk="Microsoft.NET.Sdk">
<<<<<<< HEAD

    <PropertyGroup>
        <ImplicitUsings>enable</ImplicitUsings>
        <Nullable>enable</Nullable>
        <TargetFrameworks>net7.0;net8.0;net9.0</TargetFrameworks>
    </PropertyGroup>

    <PropertyGroup Condition=" '$(Configuration)' == 'Release' ">
      <DocumentationFile>bin\Release\ChronoJsonDiffPatch.xml</DocumentationFile>
      <TreatWarningsAsErrors>true</TreatWarningsAsErrors>
    </PropertyGroup>

    <PropertyGroup Condition=" '$(Configuration)' == 'Debug' ">
      <DocumentationFile>bin\Debug\ChronoJsonDiffPatch.xml</DocumentationFile>
      <TreatWarningsAsErrors>true</TreatWarningsAsErrors>
    </PropertyGroup>

    <ItemGroup>
      <PackageReference Include="JsonDiffPatch.Net" Version="2.5.0" />
      <PackageReference Include="Newtonsoft.Json" Version="13.0.3" />
      <PackageReference Include="SourceLink.Copy.PdbFiles" Version="2.8.3">
        <PrivateAssets>all</PrivateAssets>
        <IncludeAssets>runtime; build; native; contentfiles; analyzers; buildtransitive</IncludeAssets>
      </PackageReference>
      <PackageReference Include="TimePeriodLibrary.NET" Version="2.1.6" />
    </ItemGroup>

=======
  <PropertyGroup>
    <ImplicitUsings>enable</ImplicitUsings>
    <Nullable>enable</Nullable>
    <TargetFrameworks>net7.0;net8.0;net9.0</TargetFrameworks>
  </PropertyGroup>
  <PropertyGroup Condition=" '$(Configuration)' == 'Release' ">
    <DocumentationFile>bin\Release\ChronoJsonDiffPatch.xml</DocumentationFile>
    <TreatWarningsAsErrors>true</TreatWarningsAsErrors>
  </PropertyGroup>
  <PropertyGroup Condition=" '$(Configuration)' == 'Debug' ">
    <DocumentationFile>bin\Debug\ChronoJsonDiffPatch.xml</DocumentationFile>
    <TreatWarningsAsErrors>true</TreatWarningsAsErrors>
  </PropertyGroup>
  <ItemGroup>
    <PackageReference Include="JsonDiffPatch.Net" Version="2.4.0" />
    <PackageReference Include="Newtonsoft.Json" Version="13.0.3" />
    <PackageReference Include="SourceLink.Copy.PdbFiles" Version="2.8.3">
      <PrivateAssets>all</PrivateAssets>
      <IncludeAssets>runtime; build; native; contentfiles; analyzers; buildtransitive</IncludeAssets>
    </PackageReference>
    <PackageReference Include="TimePeriodLibrary.NET" Version="2.1.6" />
  </ItemGroup>
>>>>>>> 3e093e56
</Project><|MERGE_RESOLUTION|>--- conflicted
+++ resolved
@@ -1,33 +1,4 @@
 <Project Sdk="Microsoft.NET.Sdk">
-<<<<<<< HEAD
-
-    <PropertyGroup>
-        <ImplicitUsings>enable</ImplicitUsings>
-        <Nullable>enable</Nullable>
-        <TargetFrameworks>net7.0;net8.0;net9.0</TargetFrameworks>
-    </PropertyGroup>
-
-    <PropertyGroup Condition=" '$(Configuration)' == 'Release' ">
-      <DocumentationFile>bin\Release\ChronoJsonDiffPatch.xml</DocumentationFile>
-      <TreatWarningsAsErrors>true</TreatWarningsAsErrors>
-    </PropertyGroup>
-
-    <PropertyGroup Condition=" '$(Configuration)' == 'Debug' ">
-      <DocumentationFile>bin\Debug\ChronoJsonDiffPatch.xml</DocumentationFile>
-      <TreatWarningsAsErrors>true</TreatWarningsAsErrors>
-    </PropertyGroup>
-
-    <ItemGroup>
-      <PackageReference Include="JsonDiffPatch.Net" Version="2.5.0" />
-      <PackageReference Include="Newtonsoft.Json" Version="13.0.3" />
-      <PackageReference Include="SourceLink.Copy.PdbFiles" Version="2.8.3">
-        <PrivateAssets>all</PrivateAssets>
-        <IncludeAssets>runtime; build; native; contentfiles; analyzers; buildtransitive</IncludeAssets>
-      </PackageReference>
-      <PackageReference Include="TimePeriodLibrary.NET" Version="2.1.6" />
-    </ItemGroup>
-
-=======
   <PropertyGroup>
     <ImplicitUsings>enable</ImplicitUsings>
     <Nullable>enable</Nullable>
@@ -42,7 +13,7 @@
     <TreatWarningsAsErrors>true</TreatWarningsAsErrors>
   </PropertyGroup>
   <ItemGroup>
-    <PackageReference Include="JsonDiffPatch.Net" Version="2.4.0" />
+    <PackageReference Include="JsonDiffPatch.Net" Version="2.5.0" />
     <PackageReference Include="Newtonsoft.Json" Version="13.0.3" />
     <PackageReference Include="SourceLink.Copy.PdbFiles" Version="2.8.3">
       <PrivateAssets>all</PrivateAssets>
@@ -50,5 +21,4 @@
     </PackageReference>
     <PackageReference Include="TimePeriodLibrary.NET" Version="2.1.6" />
   </ItemGroup>
->>>>>>> 3e093e56
 </Project>